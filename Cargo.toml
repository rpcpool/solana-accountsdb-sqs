[package]
name = "solana-geyser-sqs"
version = "0.1.0"
edition = "2018"
publish = false

[lib]
crate-type = ["cdylib", "rlib"]

[dependencies]
anyhow = "1.0.44"
arrayref = "0.3.6"
async-trait = "0.1"
base64 = "0.13.0"
bincode = "1.3"
clap = { version = "3.1.8", features = ["cargo", "derive"] }
derivative = "2"
flate2 = "1"
futures = "0.3"
hex = "0.4"
humantime = "2.1.0"
hyper = { version = "0.14", features = ["server"] }
hyper-tls = "0.5"
lazy_static = "1"
log = "0.4.14"
md-5 = "0.10"
prometheus = "0.13"
redis = { version = "0.21.4", features = ["tokio-comp", "tokio-native-tls-comp"] }
rusoto_core = "0.48"
rusoto_credential = "0.48"
rusoto_s3 = "0.48"
rusoto_sqs = "0.48"
serde = { version = "1.0.132", features = ["derive"] }
serde_json = "1.0.73"
<<<<<<< HEAD
solana-geyser-plugin-interface = "=1.9.28"
solana-logger = "=1.9.28"
solana-sdk = "=1.9.28"
solana-transaction-status = "=1.9.28"
=======
solana-geyser-plugin-interface = "=1.10.23"
solana-logger = "=1.10.23"
solana-sdk = "=1.10.23"
solana-transaction-status = "=1.10.23"
>>>>>>> 22610a0a
spl-token = "3.2.0"
thiserror = "1.0.30"
tokio = { version = "1.15.0", features = ["rt-multi-thread", "time", "macros", "io-util"] }
zstd = "0.11.1"

[profile.release]
codegen-units = 1
lto = true<|MERGE_RESOLUTION|>--- conflicted
+++ resolved
@@ -32,17 +32,10 @@
 rusoto_sqs = "0.48"
 serde = { version = "1.0.132", features = ["derive"] }
 serde_json = "1.0.73"
-<<<<<<< HEAD
-solana-geyser-plugin-interface = "=1.9.28"
-solana-logger = "=1.9.28"
-solana-sdk = "=1.9.28"
-solana-transaction-status = "=1.9.28"
-=======
-solana-geyser-plugin-interface = "=1.10.23"
-solana-logger = "=1.10.23"
-solana-sdk = "=1.10.23"
-solana-transaction-status = "=1.10.23"
->>>>>>> 22610a0a
+solana-geyser-plugin-interface = "=1.10.26"
+solana-logger = "=1.10.26"
+solana-sdk = "=1.10.26"
+solana-transaction-status = "=1.10.26"
 spl-token = "3.2.0"
 thiserror = "1.0.30"
 tokio = { version = "1.15.0", features = ["rt-multi-thread", "time", "macros", "io-util"] }
